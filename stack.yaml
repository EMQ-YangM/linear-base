--- conflicted
+++ resolved
@@ -13,11 +13,9 @@
   - primitive-0.7.0.0
   - constraints-0.11
   - hedgehog-1.0.2
-<<<<<<< HEAD
   - tasty-hedgehog-1.0.0.2
   - optparse-applicative-0.15.1.0
-=======
->>>>>>> 5dcb68d5
+
 
 nix:
   shell-file: shell-stack.nix
